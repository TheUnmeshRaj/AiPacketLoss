{
  "name": "zoom-clone",
  "version": "1.0.0",
  "main": "server.js",
  "scripts": {
    "start": "node server.js",
    "dev": "nodemon server.js"
  },
  "engines": {
    "node": "18.x"
  },
  "dependencies": {
    "ejs": "3.1.10",
<<<<<<< HEAD
    "express": "4.21.2",
    "socket.io": "4.8.1",
=======
    "express": "^4.21.2",
    "socket.io": "4.7.4",
>>>>>>> 43ca0535
    "uuid": "8.3.2"
  },
  "devDependencies": {
    "nodemon": "3.0.2"
  },
  "author": "",
  "license": "ISC",
  "description": ""
}<|MERGE_RESOLUTION|>--- conflicted
+++ resolved
@@ -11,13 +11,8 @@
   },
   "dependencies": {
     "ejs": "3.1.10",
-<<<<<<< HEAD
     "express": "4.21.2",
     "socket.io": "4.8.1",
-=======
-    "express": "^4.21.2",
-    "socket.io": "4.7.4",
->>>>>>> 43ca0535
     "uuid": "8.3.2"
   },
   "devDependencies": {
